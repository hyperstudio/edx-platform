--- conflicted
+++ resolved
@@ -869,13 +869,9 @@
 
     response_tag = 'customresponse'
 
-<<<<<<< HEAD
     allowed_inputfields = ['textline', 'textbox', 'crystallography',
                            'chemicalequationinput', 'vsepr_input', 'editamoleculeinput',
-                           'designprotein2dinput', 'drag_and_drop_input']
-=======
-    allowed_inputfields = ['textline', 'textbox', 'crystallography', 'chemicalequationinput', 'vsepr_input', 'editamoleculeinput', 'designprotein2dinput', 'editageneinput']
->>>>>>> 105e6f14
+                           'designprotein2dinput', 'drag_and_drop_input', 'editageneinput']
 
     def setup_response(self):
         xml = self.xml
