--- conflicted
+++ resolved
@@ -1,4 +1,3 @@
-<<<<<<< HEAD
 footer {
   background: $footer-bg;
   border-top: 1px solid $border-color-2;
@@ -16,16 +15,7 @@
     max-width: 1200px;
     margin: 0 auto;
     padding: 30px 10px 0;
-=======
-.wrapper-footer {
-  @include box-shadow(0 -1px 5px 0 rgba(0,0,0, 0.1));
-  border-top: 1px solid tint($m-gray,50%);
-  padding: 25px ($baseline/2) ($baseline*1.5) ($baseline/2);
-  background: $white;
 
-  footer {
-    @include clearfix();
->>>>>>> 0647a5b0
     max-width: grid-width(12);
     min-width: 760px;
     width: flex-grid(12);
@@ -38,27 +28,12 @@
     a {
       @include transition(color 0.15s ease-in-out, border 0.15s ease-in-out);
 
-<<<<<<< HEAD
     .top {
       border-bottom: 1px solid $border-color-2;
       @include clearfix;
       padding-bottom: 30px;
       width: flex-grid(12);
       text-align: center;
-=======
-      &:link, &:visited, &:hover, &:active {
-        border-bottom: none;
-        color: $m-blue;
-        text-decoration: none !important;
-        font-family: $sans-serif;
-      }
-
-      &:hover, &:active {
-        border-bottom: 1px dotted $m-blue-s1;
-        color: $m-blue-s1;
-      }
-    }
->>>>>>> 0647a5b0
 
     // colophon
     .colophon {
