--- conflicted
+++ resolved
@@ -207,10 +207,10 @@
   }
 }
 
-<<<<<<< HEAD
 ::selection {
   background-color: $selection-color-1;
-=======
+}
+
 .help-tab {
   @include transform(rotate(-90deg));
   @include transform-origin(0 0);
@@ -269,5 +269,4 @@
 
 #feedback_form textarea[name="details"] {
   height: 150px;
->>>>>>> 729ca900
 }