"""
This is the common settings file, intended to set sane defaults. If you have a
piece of configuration that's dependent on a set of feature flags being set,
then create a function that returns the calculated value based on the value of
MITX_FEATURES[...]. Modules that extend this one can change the feature
configuration in an environment specific config file and re-calculate those
values.

We should make a method that calls all these config methods so that you just
make one call at the end of your site-specific dev file to reset all the
dependent variables (like INSTALLED_APPS) for you.

Longer TODO:
1. Right now our treatment of static content in general and in particular
   course-specific static content is haphazard.
2. We should have a more disciplined approach to feature flagging, even if it
   just means that we stick them in a dict called MITX_FEATURES.
3. We need to handle configuration for multiple courses. This could be as
   multiple sites, but we do need a way to map their data assets.
"""
import sys
import os

from path import path

from .discussionsettings import *

################################### FEATURES ###################################
COURSEWARE_ENABLED = True
ENABLE_JASMINE = False

GENERATE_RANDOM_USER_CREDENTIALS = False
PERFSTATS = False

DISCUSSION_SETTINGS = {
    'MAX_COMMENT_DEPTH': 2,
}

# Features
MITX_FEATURES = {
    'SAMPLE': False,
    'USE_DJANGO_PIPELINE': True,
    'DISPLAY_HISTOGRAMS_TO_STAFF': True,
    'REROUTE_ACTIVATION_EMAIL': False,		# nonempty string = address for all activation emails
    'DEBUG_LEVEL': 0,				# 0 = lowest level, least verbose, 255 = max level, most verbose

    ## DO NOT SET TO True IN THIS FILE
    ## Doing so will cause all courses to be released on production
    'DISABLE_START_DATES': False,  # When True, all courses will be active, regardless of start date

    # When True, will only publicly list courses by the subdomain. Expects you
    # to define COURSE_LISTINGS, a dictionary mapping subdomains to lists of
    # course_ids (see dev_int.py for an example)
    'SUBDOMAIN_COURSE_LISTINGS': False,

    # When True, will override certain branding with university specific values
    # Expects a SUBDOMAIN_BRANDING dictionary that maps the subdomain to the
    # university to use for branding purposes
    'SUBDOMAIN_BRANDING': False,

    'FORCE_UNIVERSITY_DOMAIN': False,  	# set this to the university domain to use, as an override to HTTP_HOST
                                        # set to None to do no university selection

    'ENABLE_TEXTBOOK': True,
    'ENABLE_DISCUSSION_SERVICE': True,

    'ENABLE_PSYCHOMETRICS': False,  	# real-time psychometrics (eg item response theory analysis in instructor dashboard)

    'ENABLE_SQL_TRACKING_LOGS': False,
    'ENABLE_LMS_MIGRATION': False,
    'ENABLE_MANUAL_GIT_RELOAD': False,

    'ENABLE_MASQUERADE': True,  # allow course staff to change to student view of courseware

    'DISABLE_LOGIN_BUTTON': False,  # used in systems where login is automatic, eg MIT SSL

    'STUB_VIDEO_FOR_TESTING': False,   # do not display video when running automated acceptance tests

    # extrernal access methods
    'ACCESS_REQUIRE_STAFF_FOR_COURSE': False,
    'AUTH_USE_OPENID': False,
    'AUTH_USE_MIT_CERTIFICATES': False,
    'AUTH_USE_OPENID_PROVIDER': False,

    # analytics experiments
    'ENABLE_INSTRUCTOR_ANALYTICS': False,

    # Flip to True when the YouTube iframe API breaks (again)
    'USE_YOUTUBE_OBJECT_API': False,

    # Give a UI to show a student's submission history in a problem by the
    # Staff Debug tool.
    'ENABLE_STUDENT_HISTORY_VIEW': True,

    # Flip to True to allow CSS and header/footer overrides
    'ENABLE_CUSTOM_THEME': False
}

# Used for A/B testing
DEFAULT_GROUPS = []

# If this is true, random scores will be generated for the purpose of debugging the profile graphs
GENERATE_PROFILE_SCORES = False

# Used with XQueue
XQUEUE_WAITTIME_BETWEEN_REQUESTS = 5   # seconds


############################# SET PATH INFORMATION #############################
PROJECT_ROOT = path(__file__).abspath().dirname().dirname()  # /mitx/lms
REPO_ROOT = PROJECT_ROOT.dirname()
COMMON_ROOT = REPO_ROOT / "common"
ENV_ROOT = REPO_ROOT.dirname()  # virtualenv dir /mitx is in
COURSES_ROOT = ENV_ROOT / "data"

DATA_DIR = COURSES_ROOT

sys.path.append(REPO_ROOT)
sys.path.append(PROJECT_ROOT / 'djangoapps')
sys.path.append(PROJECT_ROOT / 'lib')
sys.path.append(COMMON_ROOT / 'djangoapps')
sys.path.append(COMMON_ROOT / 'lib')

# For Node.js

system_node_path = os.environ.get("NODE_PATH", None)
if system_node_path is None:
    system_node_path = "/usr/local/lib/node_modules"

node_paths = [COMMON_ROOT / "static/js/vendor",
              COMMON_ROOT / "static/coffee/src",
              system_node_path
              ]
NODE_PATH = ':'.join(node_paths)


# Where to look for a status message
STATUS_MESSAGE_PATH = ENV_ROOT / "status_message.json"

############################ OpenID Provider  ##################################
OPENID_PROVIDER_TRUSTED_ROOTS = ['cs50.net', '*.cs50.net']

################################## MITXWEB #####################################
# This is where we stick our compiled template files. Most of the app uses Mako
# templates
from tempdir import mkdtemp_clean
MAKO_MODULE_DIR = mkdtemp_clean('mako')
MAKO_TEMPLATES = {}
MAKO_TEMPLATES['main'] = [PROJECT_ROOT / 'templates',
                          COMMON_ROOT / 'templates',
                          COMMON_ROOT / 'lib' / 'capa' / 'capa' / 'templates',
                          COMMON_ROOT / 'djangoapps' / 'pipeline_mako' / 'templates']

# This is where Django Template lookup is defined. There are a few of these
# still left lying around.
TEMPLATE_DIRS = (
    PROJECT_ROOT / "templates",
    COMMON_ROOT / 'templates',
    COMMON_ROOT / 'lib' / 'capa' / 'capa' / 'templates',
    COMMON_ROOT / 'djangoapps' / 'pipeline_mako' / 'templates',
)

TEMPLATE_CONTEXT_PROCESSORS = (
    'django.core.context_processors.request',
    'django.core.context_processors.static',
    'django.contrib.messages.context_processors.messages',
    #'django.core.context_processors.i18n',
    'django.contrib.auth.context_processors.auth',   # this is required for admin
    'django.core.context_processors.csrf',   # necessary for csrf protection

    # Added for django-wiki
    'django.core.context_processors.media',
    'django.core.context_processors.tz',
    'django.contrib.messages.context_processors.messages',
    'sekizai.context_processors.sekizai',
    'course_wiki.course_nav.context_processor',
)

STUDENT_FILEUPLOAD_MAX_SIZE = 4 * 1000 * 1000   # 4 MB
MAX_FILEUPLOADS_PER_INPUT = 20

# FIXME:
# We should have separate S3 staged URLs in case we need to make changes to
# these assets and test them.
LIB_URL = '/static/js/'

# Dev machines shouldn't need the book
# BOOK_URL = '/static/book/'
BOOK_URL = 'https://mitxstatic.s3.amazonaws.com/book_images/'   # For AWS deploys
# RSS_URL = r'lms/templates/feed.rss'
# PRESS_URL = r''
RSS_TIMEOUT = 600

# Configuration option for when we want to grab server error pages
STATIC_GRAB = False
DEV_CONTENT = True

# FIXME: Should we be doing this truncation?
TRACK_MAX_EVENT = 10000
DEBUG_TRACK_LOG = False

MITX_ROOT_URL = ''

LOGIN_REDIRECT_URL = MITX_ROOT_URL + '/accounts/login'
LOGIN_URL = MITX_ROOT_URL + '/accounts/login'

COURSE_NAME = "6.002_Spring_2012"
COURSE_NUMBER = "6.002x"
COURSE_TITLE = "Circuits and Electronics"

### Dark code. Should be enabled in local settings for devel.

ENABLE_MULTICOURSE = False     # set to False to disable multicourse display (see lib.util.views.mitxhome)

WIKI_ENABLED = False

###

COURSE_DEFAULT = '6.002x_Fall_2012'
COURSE_SETTINGS =  {'6.002x_Fall_2012': {'number': '6.002x',
                                          'title': 'Circuits and Electronics',
                                          'xmlpath': '6002x/',
                                          'location': 'i4x://edx/6002xs12/course/6.002x_Fall_2012',
                                          }
                    }

# IP addresses that are allowed to reload the course, etc.
# TODO (vshnayder): Will probably need to change as we get real access control in.
LMS_MIGRATION_ALLOWED_IPS = []

######################## subdomain specific settings ###########################
COURSE_LISTINGS = {}
SUBDOMAIN_BRANDING = {}


############################### XModule Store ##################################
MODULESTORE = {
    'default': {
        'ENGINE': 'xmodule.modulestore.xml.XMLModuleStore',
        'OPTIONS': {
            'data_dir': DATA_DIR,
            'default_class': 'xmodule.hidden_module.HiddenDescriptor',
        }
    }
}
CONTENTSTORE = None

############################ SIGNAL HANDLERS ################################
# This is imported to register the exception signal handling that logs exceptions
import monitoring.exceptions  # noqa

############################### DJANGO BUILT-INS ###############################
# Change DEBUG/TEMPLATE_DEBUG in your environment settings files, not here
DEBUG = False
TEMPLATE_DEBUG = False

# Site info
SITE_ID = 1
SITE_NAME = "edx.org"
HTTPS = 'on'
ROOT_URLCONF = 'lms.urls'
IGNORABLE_404_ENDS = ('favicon.ico')

# Email
EMAIL_BACKEND = 'django.core.mail.backends.console.EmailBackend'
DEFAULT_FROM_EMAIL = 'registration@edx.org'
DEFAULT_FEEDBACK_EMAIL = 'feedback@edx.org'
ADMINS = (
    ('edX Admins', 'admin@edx.org'),
)
MANAGERS = ADMINS

# Static content
STATIC_URL = '/static/'
ADMIN_MEDIA_PREFIX = '/static/admin/'
STATIC_ROOT = ENV_ROOT / "staticfiles"

STATICFILES_DIRS = [
    COMMON_ROOT / "static",
    PROJECT_ROOT / "static",
]

# Locale/Internationalization
TIME_ZONE = 'America/New_York'   # http://en.wikipedia.org/wiki/List_of_tz_zones_by_name
LANGUAGE_CODE = 'en'   # http://www.i18nguy.com/unicode/language-identifiers.html
USE_I18N = True
USE_L10N = True

# Messages
MESSAGE_STORAGE = 'django.contrib.messages.storage.session.SessionStorage'

#################################### GITHUB #######################################
# gitreload is used in LMS-workflow to pull content from github
# gitreload requests are only allowed from these IP addresses, which are
# the advertised public IPs of the github WebHook servers.
# These are listed, eg at https://github.com/MITx/mitx/admin/hooks

ALLOWED_GITRELOAD_IPS = ['207.97.227.253', '50.57.128.197', '108.171.174.178']

#################################### AWS #######################################
# S3BotoStorage insists on a timeout for uploaded assets. We should make it
# permanent instead, but rather than trying to figure out exactly where that
# setting is, I'm just bumping the expiration time to something absurd (100
# years). This is only used if DEFAULT_FILE_STORAGE is overriden to use S3
# in the global settings.py
AWS_QUERYSTRING_EXPIRE = 10 * 365 * 24 * 60 * 60   # 10 years

################################# SIMPLEWIKI ###################################
SIMPLE_WIKI_REQUIRE_LOGIN_EDIT = True
SIMPLE_WIKI_REQUIRE_LOGIN_VIEW = False

################################# WIKI ###################################
WIKI_ACCOUNT_HANDLING = False
WIKI_EDITOR = 'course_wiki.editors.CodeMirror'
WIKI_SHOW_MAX_CHILDREN = 0   # We don't use the little menu that shows children of an article in the breadcrumb
WIKI_ANONYMOUS = False   # Don't allow anonymous access until the styling is figured out
WIKI_CAN_CHANGE_PERMISSIONS = lambda article, user: user.is_staff or user.is_superuser
WIKI_CAN_ASSIGN = lambda article, user: user.is_staff or user.is_superuser

WIKI_USE_BOOTSTRAP_SELECT_WIDGET = False
WIKI_LINK_LIVE_LOOKUPS = False
WIKI_LINK_DEFAULT_LEVEL = 2

################################# Pearson TestCenter config  ################

PEARSONVUE_SIGNINPAGE_URL = "https://www1.pearsonvue.com/testtaker/signin/SignInPage/EDX"
# TESTCENTER_ACCOMMODATION_REQUEST_EMAIL = "exam-help@edx.org"

################################# open ended grading config  #####################

#By setting up the default settings with an incorrect user name and password,
# will get an error when attempting to connect
OPEN_ENDED_GRADING_INTERFACE = {
    'url': 'http://sandbox-grader-001.m.edx.org/peer_grading',
    'username': 'incorrect_user',
    'password': 'incorrect_pass',
    'staff_grading' : 'staff_grading',
    'peer_grading' : 'peer_grading',
    'grading_controller' : 'grading_controller'
    }

# Used for testing, debugging peer grading
MOCK_PEER_GRADING = False

# Used for testing, debugging staff grading
MOCK_STAFF_GRADING = False

################################# Jasmine ###################################
JASMINE_TEST_DIRECTORY = PROJECT_ROOT + '/static/coffee'

################################# Middleware ###################################
# List of finder classes that know how to find static files in
# various locations.
STATICFILES_FINDERS = (
    'staticfiles.finders.FileSystemFinder',
    'staticfiles.finders.AppDirectoriesFinder',
)

# List of callables that know how to import templates from various sources.
TEMPLATE_LOADERS = (
    'mitxmako.makoloader.MakoFilesystemLoader',
    'mitxmako.makoloader.MakoAppDirectoriesLoader',

    # 'django.template.loaders.filesystem.Loader',
    # 'django.template.loaders.app_directories.Loader',

)

MIDDLEWARE_CLASSES = (
    'contentserver.middleware.StaticContentServer',
    'request_cache.middleware.RequestCache',
    'django_comment_client.middleware.AjaxExceptionMiddleware',
    'django.middleware.common.CommonMiddleware',
    'django.contrib.sessions.middleware.SessionMiddleware',
    'django.middleware.csrf.CsrfViewMiddleware',

    # Instead of AuthenticationMiddleware, we use a cached backed version
    #'django.contrib.auth.middleware.AuthenticationMiddleware',
    'cache_toolbox.middleware.CacheBackedAuthenticationMiddleware',

    'django.contrib.messages.middleware.MessageMiddleware',
    'track.middleware.TrackMiddleware',
    'mitxmako.middleware.MakoMiddleware',

    'course_wiki.course_nav.Middleware',

    'django.middleware.transaction.TransactionMiddleware',
    # 'debug_toolbar.middleware.DebugToolbarMiddleware',

    'django_comment_client.utils.ViewNameMiddleware',
)

############################### Pipeline #######################################

STATICFILES_STORAGE = 'pipeline.storage.PipelineCachedStorage'

from rooted_paths import rooted_glob

courseware_js = (
    [
        'coffee/src/' + pth + '.js'
        for pth in ['courseware', 'histogram', 'navigation', 'time']
    ] +
    sorted(rooted_glob(PROJECT_ROOT / 'static', 'coffee/src/modules/**/*.js'))
)

# 'js/vendor/RequireJS.js' - Require JS wrapper.
# See https://edx-wiki.atlassian.net/wiki/display/LMS/Integration+of+Require+JS+into+the+system
main_vendor_js = [
  'js/vendor/RequireJS.js',
  'js/vendor/json2.js',
  'js/vendor/jquery.min.js',
  'js/vendor/jquery-ui.min.js',
  'js/vendor/jquery.cookie.js',
  'js/vendor/jquery.qtip.min.js',
  'js/vendor/swfobject/swfobject.js',
  'js/vendor/jquery.ba-bbq.min.js',
]

discussion_js = sorted(rooted_glob(PROJECT_ROOT / 'static', 'coffee/src/discussion/**/*.js'))
staff_grading_js = sorted(rooted_glob(PROJECT_ROOT / 'static', 'coffee/src/staff_grading/**/*.js'))
open_ended_js = sorted(rooted_glob(PROJECT_ROOT / 'static', 'coffee/src/open_ended/**/*.js'))

PIPELINE_CSS = {
    'application': {
        'source_filenames': ['sass/application.css'],
        'output_filename': 'css/lms-application.css',
    },
    'course': {
        'source_filenames': [
            'js/vendor/CodeMirror/codemirror.css',
            'css/vendor/jquery.treeview.css',
            'css/vendor/ui-lightness/jquery-ui-1.8.22.custom.css',
            'css/vendor/jquery.qtip.min.css',
<<<<<<< HEAD
            'css/vendor/su-identity.css',
            'sass/course.scss'
=======
            'sass/course.css',
            'xmodule/modules.css',
>>>>>>> e43c2bd4
        ],
        'output_filename': 'css/lms-course.css',
    },
    'ie-fixes': {
        'source_filenames': ['sass/ie.css'],
        'output_filename': 'css/lms-ie.css',
    },
}

PIPELINE_JS = {
    'application': {

        # Application will contain all paths not in courseware_only_js
        'source_filenames': sorted(
            set(rooted_glob(COMMON_ROOT / 'static', 'coffee/src/**/*.js') +
                rooted_glob(PROJECT_ROOT / 'static', 'coffee/src/**/*.js')) -
            set(courseware_js + discussion_js + staff_grading_js + open_ended_js)
        ) + [
            'js/form.ext.js',
            'js/my_courses_dropdown.js',
            'js/toggle_login_modal.js',
            'js/sticky_filter.js',
            'js/query-params.js',
        ],
        'output_filename': 'js/lms-application.js'
    },
    'courseware': {
        'source_filenames': courseware_js,
        'output_filename': 'js/lms-courseware.js'
    },
    'main_vendor': {
        'source_filenames': main_vendor_js,
        'output_filename': 'js/lms-main_vendor.js',
    },
    'module-js': {
        'source_filenames': rooted_glob(COMMON_ROOT / 'static', 'xmodule/modules/js/*.js'),
        'output_filename': 'js/lms-modules.js',
    },
    'discussion': {
        'source_filenames': discussion_js,
        'output_filename': 'js/discussion.js'
    },
    'staff_grading': {
        'source_filenames': staff_grading_js,
        'output_filename': 'js/staff_grading.js'
    },
    'open_ended': {
        'source_filenames': open_ended_js,
        'output_filename': 'js/open_ended.js'
    }
}

PIPELINE_DISABLE_WRAPPER = True

# Compile all coffee files in course data directories if they are out of date.
# TODO: Remove this once we move data into Mongo. This is only temporary while
# course data directories are still in use.
if os.path.isdir(DATA_DIR):
    for course_dir in os.listdir(DATA_DIR):
        js_dir = DATA_DIR / course_dir / "js"
        if not os.path.isdir(js_dir):
            continue
        for filename in os.listdir(js_dir):
            if filename.endswith('coffee'):
                new_filename = os.path.splitext(filename)[0] + ".js"
                if os.path.exists(js_dir / new_filename):
                    coffee_timestamp = os.stat(js_dir / filename).st_mtime
                    js_timestamp     = os.stat(js_dir / new_filename).st_mtime
                    if coffee_timestamp <= js_timestamp:
                        continue
                os.system("rm %s" % (js_dir / new_filename))
                os.system("coffee -c %s" % (js_dir / filename))


PIPELINE_CSS_COMPRESSOR = None
PIPELINE_JS_COMPRESSOR = None

STATICFILES_IGNORE_PATTERNS = (
    "sass/*",
    "coffee/*",
)

PIPELINE_YUI_BINARY = 'yui-compressor'

# Setting that will only affect the MITx version of django-pipeline until our changes are merged upstream
PIPELINE_COMPILE_INPLACE = True

################################### APPS #######################################
INSTALLED_APPS = (
    # Standard ones that are always installed...
    'django.contrib.auth',
    'django.contrib.contenttypes',
    'django.contrib.humanize',
    'django.contrib.messages',
    'django.contrib.sessions',
    'django.contrib.sites',
    'south',

    # For asset pipelining
    'pipeline',
    'staticfiles',
    'static_replace',

    # Our courseware
    'circuit',
    'courseware',
    'perfstats',
    'student',
    'static_template_view',
    'staticbook',
    'simplewiki',
    'track',
    'util',
    'certificates',
    'instructor',
    'open_ended_grading',
    'psychometrics',
    'licenses',
    'course_groups',

    #For the wiki
    'wiki',   # The new django-wiki from benjaoming
    'django_notify',
    'course_wiki',   # Our customizations
    'mptt',
    'sekizai',
    #'wiki.plugins.attachments',
    'wiki.plugins.links',
    'wiki.plugins.notifications',
    'course_wiki.plugins.markdownedx',

    # foldit integration
    'foldit',

    # For testing
    'django.contrib.admin',   # only used in DEBUG mode

    # Discussion forums
    'django_comment_client',
)<|MERGE_RESOLUTION|>--- conflicted
+++ resolved
@@ -432,13 +432,9 @@
             'css/vendor/jquery.treeview.css',
             'css/vendor/ui-lightness/jquery-ui-1.8.22.custom.css',
             'css/vendor/jquery.qtip.min.css',
-<<<<<<< HEAD
             'css/vendor/su-identity.css',
             'sass/course.scss'
-=======
-            'sass/course.css',
             'xmodule/modules.css',
->>>>>>> e43c2bd4
         ],
         'output_filename': 'css/lms-course.css',
     },
