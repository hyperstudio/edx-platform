--- conflicted
+++ resolved
@@ -92,14 +92,12 @@
     # Staff Debug tool.
     'ENABLE_STUDENT_HISTORY_VIEW': True,
 
-<<<<<<< HEAD
+    # Provide a UI to allow users to submit feedback from the LMS
+    'ENABLE_FEEDBACK_SUBMISSION': False,
+
     # Turn on a page that lets staff enter Python code to be run in the
     # sandbox, for testing whether it's enabled properly.
     'ENABLE_DEBUG_RUN_PYTHON': False,
-=======
-    # Provide a UI to allow users to submit feedback from the LMS
-    'ENABLE_FEEDBACK_SUBMISSION': False,
->>>>>>> fca63f06
 }
 
 # Used for A/B testing
