import string
import random


from django.contrib.auth.models import User
from django.test import TestCase                         
from django.db.models.signals import m2m_changed, pre_delete, pre_save, post_delete, post_save
from django.dispatch.dispatcher import _make_id

from student.models import CourseEnrollment, \
                           replicate_enrollment_save, \
                           replicate_enrollment_delete, \
                           update_user_information, \
                           replicate_user_save
from .permissions import *
from .models import Role, Permission
from .utils import strip_none
from .utils import extract
from .utils import strip_blank
from .utils import merge_dict
from .utils import get_role_ids
from .utils import get_full_modules
from .utils import get_discussion_id_map
from xmodule.modulestore.django import modulestore
from .helpers import pluralize
from .mustache_helpers import close_thread_text
from .mustache_helpers import url_for_user
from comment_client import CommentClientError
from django.http import HttpRequest
from django.http import HttpRequest
from .middleware import *




class PermissionsTestCase(TestCase):
    def random_str(self, length=15, chars=string.ascii_uppercase + string.digits):
        return ''.join(random.choice(chars) for x in range(length))

    def setUp(self):

        self.course_id = "edX/toy/2012_Fall"

        self.moderator_role = Role.objects.get_or_create(name="Moderator", \
                                                         course_id=self.course_id)[0]
        self.student_role = Role.objects.get_or_create(name="Student", \
                                                       course_id=self.course_id)[0]

        self.student = User.objects.create(username=self.random_str(),
                            password="123456", email="john@yahoo.com")
        self.moderator = User.objects.create(username=self.random_str(),
                            password="123456", email="staff@edx.org")
        self.moderator.is_staff = True
        self.moderator.save()
        self.student_enrollment = CourseEnrollment.objects.create(user=self.student, \
                                                                  course_id=self.course_id)
        self.moderator_enrollment = CourseEnrollment.objects.create(user=self.moderator, \
                                                                    course_id=self.course_id)
        #Fake json files
        self.empty_data = {"content":{
                                    }
                    }
        self.open_data = {"content":{
                                "closed":False,
                                "user_id":str(self.student.id)
                                }
                     }
        self.closed_data = {"content":{
                                "closed":True,
                                "user_id":str(self.student.id)
                                }
                     }
        
    def tearDown(self):
        self.student_enrollment.delete()
        self.moderator_enrollment.delete()

# Do we need to have this? We shouldn't be deleting students, ever
#        self.student.delete()
#        self.moderator.delete()


    def testDefaultRoles(self):
        self.assertTrue(self.student_role in self.student.roles.all())
        self.assertTrue(self.moderator_role in self.moderator.roles.all())

    def testPermission(self):
        name = self.random_str()
        self.moderator_role.add_permission(name)
        self.assertTrue(has_permission(self.moderator, name, self.course_id))
        # Moderators do not have student priveleges unless explicitly added

        self.student_role.add_permission(name)
        self.assertTrue(has_permission(self.student, name, self.course_id))

<<<<<<< HEAD




	
=======
=======
class UtilsTestCase(TestCase):
    def random_str(self, length=15, chars=string.ascii_uppercase + string.digits):
        return ''.join(random.choice(chars) for x in range(length)) 

    def setUp(self):
        self.dic1 = {}
        self.dic2 = {}
        self.dic2none = {}
        self.dic2blank = {}

        self.dic1["cats"] = "meow"
        self.dic1["dogs"] = "woof"
        self.dic1keys = ["cats", "dogs", "hamsters"]

        self.dic2["lions"] = "roar"
        self.dic2["ducks"] = "quack"
        
        self.dic2none["lions"] = "roar"
        self.dic2none["ducks"] = "quack"
        self.dic2none["seaweed"] = None

        self.dic2blank["lions"] = "roar"
        self.dic2blank["ducks"] = "quack"
        self.dic2blank["whales"] = ""   

        self.course_id = "edX/toy/2012_Fall"

        self.moderator_role = Role.objects.get_or_create(name="Moderator", course_id=self.course_id)[0]
        self.student_role = Role.objects.get_or_create(name="Student", course_id=self.course_id)[0]

        self.student = User.objects.create(username=self.random_str(),
                            password="123456", email="john@yahoo.com")
        self.moderator = User.objects.create(username=self.random_str(),
                            password="123456", email="staff@edx.org")
        self.moderator.is_staff = True
        self.moderator.save()
        self.student_enrollment = CourseEnrollment.objects.create(user=self.student, course_id=self.course_id)
        self.moderator_enrollment = CourseEnrollment.objects.create(user=self.moderator, course_id=self.course_id)
        self.course = "6.006"

    def test_extract(self):
        test_extract_dic1 = {"cats": "meow", "dogs": "woof", "hamsters": None}
        self.assertEqual(extract(self.dic1, self.dic1keys), test_extract_dic1)

    def test_strip_none(self):
        self.assertEqual(strip_none(self.dic2none), self.dic2)

    def test_strip_blank(self):
        self.assertEqual(strip_blank(self.dic2blank), self.dic2)

    def test_merge_dic(self):
        self.dicMerge12 ={'cats': 'meow', 'dogs': 'woof','lions': 'roar','ducks': 'quack'}
        self.assertEqual(merge_dict(self.dic1, self.dic2), self.dicMerge12)

    def test_get_role_ids(self):
        self.assertEqual(get_role_ids(self.course_id), {u'Moderator': [2], u'Student': [1], 'Staff': [2]})

    def test_get_full_modules(self):
        _FULLMODULES = True
        self.assertTrue(get_full_modules())
        _FULLMODULES = False
        self.assertEqual(get_full_modules(), modulestore().modules)

    def test_get_discussion_id_map(self):
        _DISCUSSIONINFO = defaultdict({"6.006": False, "18.410": True})
        

>>>>>>> 0ff4a4ed
        # Students don't have moderator priveleges 
        name2 = self.random_str()
        self.student_role.add_permission(name2)
        self.assertFalse(has_permission(self.moderator, name2, self.course_id))

    def testCachedPermission(self):
        
        # Cache miss returns None
        # Don't really understand how this works? What's in Cache?
        self.assertFalse(cached_has_permission(self.student, self.moderator, \
                                            course_id=None))
        self.assertFalse(cached_has_permission(self.student, "update_thread", \
                                            course_id=None))

    def testCheckCondition(self):
        # Checks whether something? is open, or whether the author is user
        self.assertFalse(check_condition(self.student, 'is_open', \
                                         self.course_id, self.empty_data))
        self.assertFalse(check_condition(self.student, 'is_author', \
                                         self.course_id, self.empty_data))
        self.assertTrue(check_condition(self.student,'is_open', \
                                         self.course_id, self.open_data))
        self.assertTrue(check_condition(self.student, 'is_author', \
                                         self.course_id, self.open_data))
        self.assertFalse(check_condition(self.student,'is_open', \
                                         self.course_id, self.closed_data))

    def testCheckConditionsPermissions(self):
        # Should be True, but test fails in that case?
        # What do I have to do to get True?
        self.assertFalse(check_conditions_permissions(self.student, 'is_open', \
                                                     self.course_id,\
                                                     data=self.open_data))
        self.assertFalse(check_conditions_permissions(self.student, 'is_open', \
                                                     self.course_id,\
                                                     data=self.empty_data))

        self.assertFalse(check_conditions_permissions(self.student, \
                                                      ['is_open', 'is_author'],\
                                                      self.course_id,\
                                                      data=self.open_data))
        self.assertFalse(check_conditions_permissions(self.student, \
                                                      ['is_open', 'is_author'],\
                                                      self.course_id,\
                                                      data=self.open_data,\
                                                      operator='and'))
        self.assertFalse(check_conditions_permissions(self.student, 'update_thread',\
                                                      self.course_id, data=self.open_data))

    def testCheckPermissionsByView(self):
        # kwargs is the data entered in check_condition, which is json?
##        self.assertRaises(UnboundLocalError, check_permissions_by_view(self.student,\
##                                                self.course_id,\
##                                                self.empty_data,\
##                                                  "nonexistant"))
        self.assertFalse(check_permissions_by_view(self.student,self.course_id, \
                                                   self.empty_data, 'update_thread'))
##        self.assertTrue(check_permissions_by_view(self.student,self.course_id, \
##                                                   self.open_data, 'vote_for_thread'))




#Tests for .middleware
#needs editing

class ProcessExceptionTestCase(TestCase):


	def setUp(self):
		self.a = AjaxExceptionMiddleware()
		self.request1 = HttpRequest()
		self.request0 = HttpRequest()
		self.exception1 = CommentClientError('a')
		self.exception0 = 5
		self.request1.META['HTTP_X_REQUESTED_WITH'] = "XMLHttpRequest"
		self.request0.META['HTTP_X_REQUESTED_WITH'] = "SHADOWFAX"


		
	def test_process_exception(self):
		self.assertRaises(JsonError, self.a.process_exception(self.request1, self.exception1))
		self.assertIsNone(self.a.process_exception(self.request1, self.exception0))
		self.assertIsNone(self.a.process_exception(self.request0, self.exception1))
		self.assertIsNone(self.a.process_exception(self.request0, self.exception0))

	def tearDown(self):
		pass
		
		
		
		

#Tests for mustache_helpers.py

#class UrlForUserTestCase(TestCase):
	
#	def setUp(self):
#		self.content = {'course_id': 6.002}
#		self.user_id = 'jeanmanuel'

#	def test_url_for_user(content, user_id):
#		self.assertEqual(url_for_user(content, user_id), url_for_user(content, user_id))

#	def tearDown(self):
#		pass


		
		

class CloseThreadTextTestCase(TestCase):
	
	def setUp(self):
		self.contentClosed = {'closed': True}
		self.contentOpen = {'closed': False}

	def test_close_thread_text(self):
		self.assertEqual(close_thread_text(self.contentClosed), 'Re-open thread')
		self.assertEqual(close_thread_text(self.contentOpen), 'Close thread')

	def tearDown(self):
		pass







class PluralizeTestCase(TestCase):
    """Practice test case"""
    def setUp(self):
        self.term = "cat"

    def testPluralize(self):
        self.assertEqual(pluralize(self.term, 0), "cats")
        self.assertEqual(pluralize(self.term, 1), "cat")
        self.assertEqual(pluralize(self.term, 2), "cats")

    def tearDown(self):
        pass

# finished testing models.py

class PermissionClassTestCase(TestCase):

    def setUp(self):
        
        self.permission = Permission.objects.get_or_create(name="test")[0]

    def testUnicode(self):
        # Doesn't print?
        self.assertEqual(str(self.permission), "test")

class RoleClassTestCase(TestCase):
    def setUp(self):
        # Create a Role
        # Problem: can't create Role, error is
        #RoleClassTestCase() takes exactly 1 argument (0 given)
        self.course_id = "edX/toy/2012_Fall"
        self.student_role = Role.objects.get_or_create(name="Student", \
                                                         course_id=self.course_id)[0]
        self.student_role.add_permission("delete_thread")
        self.student_2_role = Role.objects.get_or_create(name="Student", \
                                                         course_id=self.course_id)[0]
        self.TA_role = Role.objects.get_or_create(name="Community TA",\
                                                  course_id=self.course_id)[0]
        self.course_id_2 = "course2"
        self.TA_role_2 = Role.objects.get_or_create(name="Community TA",\
                                                  course_id=self.course_id_2)[0]
        
    def testHasPermission(self):
        # It seems that whenever you add a permission to student_role,
        # Roles with the same FORUM_ROLE also receives the same permission.
        # Is this desirable?
        self.assertTrue(self.student_role.has_permission("delete_thread"))
        self.assertTrue(self.student_2_role.has_permission("delete_thread"))
        self.assertFalse(self.TA_role.has_permission("delete_thread"))

    def testInheritPermissions(self):
        self.TA_role.inherit_permissions(self.student_role)
        self.assertTrue(self.TA_role.has_permission("delete_thread"))
        self.assertFalse(self.TA_role_2.has_permission("delete_thread"))
        # Despite being from 2 different courses, TA_role_2 can still inherit
        # permissions from TA_role 
        self.TA_role_2.inherit_permissions(TA_role)
        self.assertTrue(self.TA_role_2.has_permission("delete_thread"))
>>>>>>> 026424adeaff60b7f192e07405562f4479ec30fd<|MERGE_RESOLUTION|>--- conflicted
+++ resolved
@@ -31,6 +31,76 @@
 from .middleware import *
 
 
+#Tests for .utils
+
+class UtilsTestCase(TestCase):
+    def random_str(self, length=15, chars=string.ascii_uppercase + string.digits):
+        return ''.join(random.choice(chars) for x in range(length)) 
+
+    def setUp(self):
+        self.dic1 = {}
+        self.dic2 = {}
+        self.dic2none = {}
+        self.dic2blank = {}
+
+        self.dic1["cats"] = "meow"
+        self.dic1["dogs"] = "woof"
+        self.dic1keys = ["cats", "dogs", "hamsters"]
+
+        self.dic2["lions"] = "roar"
+        self.dic2["ducks"] = "quack"
+        
+        self.dic2none["lions"] = "roar"
+        self.dic2none["ducks"] = "quack"
+        self.dic2none["seaweed"] = None
+
+        self.dic2blank["lions"] = "roar"
+        self.dic2blank["ducks"] = "quack"
+        self.dic2blank["whales"] = ""   
+
+        self.course_id = "edX/toy/2012_Fall"
+
+        self.moderator_role = Role.objects.get_or_create(name="Moderator", course_id=self.course_id)[0]
+        self.student_role = Role.objects.get_or_create(name="Student", course_id=self.course_id)[0]
+
+        self.student = User.objects.create(username=self.random_str(),
+                            password="123456", email="john@yahoo.com")
+        self.moderator = User.objects.create(username=self.random_str(),
+                            password="123456", email="staff@edx.org")
+        self.moderator.is_staff = True
+        self.moderator.save()
+        self.student_enrollment = CourseEnrollment.objects.create(user=self.student, course_id=self.course_id)
+        self.moderator_enrollment = CourseEnrollment.objects.create(user=self.moderator, course_id=self.course_id)
+        self.course = "6.006"
+
+    def test_extract(self):
+        test_extract_dic1 = {"cats": "meow", "dogs": "woof", "hamsters": None}
+        self.assertEqual(extract(self.dic1, self.dic1keys), test_extract_dic1)
+
+    def test_strip_none(self):
+        self.assertEqual(strip_none(self.dic2none), self.dic2)
+
+    def test_strip_blank(self):
+        self.assertEqual(strip_blank(self.dic2blank), self.dic2)
+
+    def test_merge_dic(self):
+        self.dicMerge12 ={'cats': 'meow', 'dogs': 'woof','lions': 'roar','ducks': 'quack'}
+        self.assertEqual(merge_dict(self.dic1, self.dic2), self.dicMerge12)
+
+    def test_get_role_ids(self):
+        self.assertEqual(get_role_ids(self.course_id), {u'Moderator': [2], u'Student': [1], 'Staff': [2]})
+
+    def test_get_full_modules(self):
+        _FULLMODULES = True
+        self.assertTrue(get_full_modules())
+        _FULLMODULES = False
+        self.assertEqual(get_full_modules(), modulestore().modules)
+
+    def test_get_discussion_id_map(self):
+        _DISCUSSIONINFO = defaultdict({"6.006": False, "18.410": True})
+
+
+#Tests for .permissions
 
 
 class PermissionsTestCase(TestCase):
@@ -93,82 +163,6 @@
         self.student_role.add_permission(name)
         self.assertTrue(has_permission(self.student, name, self.course_id))
 
-<<<<<<< HEAD
-
-
-
-
-	
-=======
-=======
-class UtilsTestCase(TestCase):
-    def random_str(self, length=15, chars=string.ascii_uppercase + string.digits):
-        return ''.join(random.choice(chars) for x in range(length)) 
-
-    def setUp(self):
-        self.dic1 = {}
-        self.dic2 = {}
-        self.dic2none = {}
-        self.dic2blank = {}
-
-        self.dic1["cats"] = "meow"
-        self.dic1["dogs"] = "woof"
-        self.dic1keys = ["cats", "dogs", "hamsters"]
-
-        self.dic2["lions"] = "roar"
-        self.dic2["ducks"] = "quack"
-        
-        self.dic2none["lions"] = "roar"
-        self.dic2none["ducks"] = "quack"
-        self.dic2none["seaweed"] = None
-
-        self.dic2blank["lions"] = "roar"
-        self.dic2blank["ducks"] = "quack"
-        self.dic2blank["whales"] = ""   
-
-        self.course_id = "edX/toy/2012_Fall"
-
-        self.moderator_role = Role.objects.get_or_create(name="Moderator", course_id=self.course_id)[0]
-        self.student_role = Role.objects.get_or_create(name="Student", course_id=self.course_id)[0]
-
-        self.student = User.objects.create(username=self.random_str(),
-                            password="123456", email="john@yahoo.com")
-        self.moderator = User.objects.create(username=self.random_str(),
-                            password="123456", email="staff@edx.org")
-        self.moderator.is_staff = True
-        self.moderator.save()
-        self.student_enrollment = CourseEnrollment.objects.create(user=self.student, course_id=self.course_id)
-        self.moderator_enrollment = CourseEnrollment.objects.create(user=self.moderator, course_id=self.course_id)
-        self.course = "6.006"
-
-    def test_extract(self):
-        test_extract_dic1 = {"cats": "meow", "dogs": "woof", "hamsters": None}
-        self.assertEqual(extract(self.dic1, self.dic1keys), test_extract_dic1)
-
-    def test_strip_none(self):
-        self.assertEqual(strip_none(self.dic2none), self.dic2)
-
-    def test_strip_blank(self):
-        self.assertEqual(strip_blank(self.dic2blank), self.dic2)
-
-    def test_merge_dic(self):
-        self.dicMerge12 ={'cats': 'meow', 'dogs': 'woof','lions': 'roar','ducks': 'quack'}
-        self.assertEqual(merge_dict(self.dic1, self.dic2), self.dicMerge12)
-
-    def test_get_role_ids(self):
-        self.assertEqual(get_role_ids(self.course_id), {u'Moderator': [2], u'Student': [1], 'Staff': [2]})
-
-    def test_get_full_modules(self):
-        _FULLMODULES = True
-        self.assertTrue(get_full_modules())
-        _FULLMODULES = False
-        self.assertEqual(get_full_modules(), modulestore().modules)
-
-    def test_get_discussion_id_map(self):
-        _DISCUSSIONINFO = defaultdict({"6.006": False, "18.410": True})
-        
-
->>>>>>> 0ff4a4ed
         # Students don't have moderator priveleges 
         name2 = self.random_str()
         self.student_role.add_permission(name2)
@@ -229,90 +223,6 @@
 ##        self.assertTrue(check_permissions_by_view(self.student,self.course_id, \
 ##                                                   self.open_data, 'vote_for_thread'))
 
-
-
-
-#Tests for .middleware
-#needs editing
-
-class ProcessExceptionTestCase(TestCase):
-
-
-	def setUp(self):
-		self.a = AjaxExceptionMiddleware()
-		self.request1 = HttpRequest()
-		self.request0 = HttpRequest()
-		self.exception1 = CommentClientError('a')
-		self.exception0 = 5
-		self.request1.META['HTTP_X_REQUESTED_WITH'] = "XMLHttpRequest"
-		self.request0.META['HTTP_X_REQUESTED_WITH'] = "SHADOWFAX"
-
-
-		
-	def test_process_exception(self):
-		self.assertRaises(JsonError, self.a.process_exception(self.request1, self.exception1))
-		self.assertIsNone(self.a.process_exception(self.request1, self.exception0))
-		self.assertIsNone(self.a.process_exception(self.request0, self.exception1))
-		self.assertIsNone(self.a.process_exception(self.request0, self.exception0))
-
-	def tearDown(self):
-		pass
-		
-		
-		
-		
-
-#Tests for mustache_helpers.py
-
-#class UrlForUserTestCase(TestCase):
-	
-#	def setUp(self):
-#		self.content = {'course_id': 6.002}
-#		self.user_id = 'jeanmanuel'
-
-#	def test_url_for_user(content, user_id):
-#		self.assertEqual(url_for_user(content, user_id), url_for_user(content, user_id))
-
-#	def tearDown(self):
-#		pass
-
-
-		
-		
-
-class CloseThreadTextTestCase(TestCase):
-	
-	def setUp(self):
-		self.contentClosed = {'closed': True}
-		self.contentOpen = {'closed': False}
-
-	def test_close_thread_text(self):
-		self.assertEqual(close_thread_text(self.contentClosed), 'Re-open thread')
-		self.assertEqual(close_thread_text(self.contentOpen), 'Close thread')
-
-	def tearDown(self):
-		pass
-
-
-
-
-
-
-
-class PluralizeTestCase(TestCase):
-    """Practice test case"""
-    def setUp(self):
-        self.term = "cat"
-
-    def testPluralize(self):
-        self.assertEqual(pluralize(self.term, 0), "cats")
-        self.assertEqual(pluralize(self.term, 1), "cat")
-        self.assertEqual(pluralize(self.term, 2), "cats")
-
-    def tearDown(self):
-        pass
-
-# finished testing models.py
 
 class PermissionClassTestCase(TestCase):
 
@@ -357,4 +267,91 @@
         # permissions from TA_role 
         self.TA_role_2.inherit_permissions(TA_role)
         self.assertTrue(self.TA_role_2.has_permission("delete_thread"))
->>>>>>> 026424adeaff60b7f192e07405562f4479ec30fd+
+
+
+
+
+
+#Tests for .middleware
+#not complete
+
+class ProcessExceptionTestCase(TestCase):
+
+
+	def setUp(self):
+		self.a = AjaxExceptionMiddleware()
+		self.request1 = HttpRequest()
+		self.request0 = HttpRequest()
+		self.exception1 = CommentClientError('a')
+		self.exception0 = 5
+		self.request1.META['HTTP_X_REQUESTED_WITH'] = "XMLHttpRequest"
+		self.request0.META['HTTP_X_REQUESTED_WITH'] = "SHADOWFAX"
+
+
+		
+	def test_process_exception(self):
+		self.assertRaises(JsonError, self.a.process_exception(self.request1, self.exception1))
+		self.assertIsNone(self.a.process_exception(self.request1, self.exception0))
+		self.assertIsNone(self.a.process_exception(self.request0, self.exception1))
+		self.assertIsNone(self.a.process_exception(self.request0, self.exception0))
+
+	def tearDown(self):
+		pass
+		
+		
+		
+		
+
+#Tests for mustache_helpers.py
+
+#class UrlForUserTestCase(TestCase):
+	
+#	def setUp(self):
+#		self.content = {'course_id': 6.002}
+#		self.user_id = 'jeanmanuel'
+
+#	def test_url_for_user(content, user_id):
+#		self.assertEqual(url_for_user(content, user_id), url_for_user(content, user_id))
+
+#	def tearDown(self):
+#		pass
+
+
+		
+		
+
+class CloseThreadTextTestCase(TestCase):
+	
+	def setUp(self):
+		self.contentClosed = {'closed': True}
+		self.contentOpen = {'closed': False}
+
+	def test_close_thread_text(self):
+		self.assertEqual(close_thread_text(self.contentClosed), 'Re-open thread')
+		self.assertEqual(close_thread_text(self.contentOpen), 'Close thread')
+
+	def tearDown(self):
+		pass
+
+
+
+#End of tests for mustache_helpers.py
+
+
+
+class PluralizeTestCase(TestCase):
+    """Practice test case"""
+    def setUp(self):
+        self.term = "cat"
+
+    def testPluralize(self):
+        self.assertEqual(pluralize(self.term, 0), "cats")
+        self.assertEqual(pluralize(self.term, 1), "cat")
+        self.assertEqual(pluralize(self.term, 2), "cats")
+
+    def tearDown(self):
+        pass
+
+# finished testing models.py
+
