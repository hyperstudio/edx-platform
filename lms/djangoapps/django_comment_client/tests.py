import string
import random


from django.contrib.auth.models import User
from django.test import TestCase                         
from django.db.models.signals import m2m_changed, pre_delete, pre_save, post_delete, post_save
from django.dispatch.dispatcher import _make_id

from student.models import CourseEnrollment, \
                           replicate_enrollment_save, \
                           replicate_enrollment_delete, \
                           update_user_information, \
                           replicate_user_save
from .permissions import *
from .models import Role, Permission
<<<<<<< HEAD
from .utils import strip_none
from .utils import extract
from .utils import strip_blank
from .utils import merge_dict
from .utils import get_role_ids
from .utils import get_full_modules
from .utils import get_discussion_id_map
from xmodule.modulestore.django import modulestore
=======
from .helpers import pluralize
>>>>>>> 1753546b

class PermissionsTestCase(TestCase):
    def random_str(self, length=15, chars=string.ascii_uppercase + string.digits):
        return ''.join(random.choice(chars) for x in range(length))

    def setUp(self):

        self.course_id = "edX/toy/2012_Fall"

        self.moderator_role = Role.objects.get_or_create(name="Moderator", \
                                                         course_id=self.course_id)[0]
        self.student_role = Role.objects.get_or_create(name="Student", \
                                                       course_id=self.course_id)[0]

        self.student = User.objects.create(username=self.random_str(),
                            password="123456", email="john@yahoo.com")
        self.moderator = User.objects.create(username=self.random_str(),
                            password="123456", email="staff@edx.org")
        self.moderator.is_staff = True
        self.moderator.save()
        self.student_enrollment = CourseEnrollment.objects.create(user=self.student, \
                                                                  course_id=self.course_id)
        self.moderator_enrollment = CourseEnrollment.objects.create(user=self.moderator, \
                                                                    course_id=self.course_id)
        #Fake json files
        self.empty_data = {"content":{
                                    }
                    }
        self.open_data = {"content":{
                                "closed":False,
                                "user_id":str(self.student.id)
                                }
                     }
        self.closed_data = {"content":{
                                "closed":True,
                                "user_id":str(self.student.id)
                                }
                     }
        
    def tearDown(self):
        self.student_enrollment.delete()
        self.moderator_enrollment.delete()

# Do we need to have this? We shouldn't be deleting students, ever
#        self.student.delete()
#        self.moderator.delete()

    def testDefaultRoles(self):
        self.assertTrue(self.student_role in self.student.roles.all())
        self.assertTrue(self.moderator_role in self.moderator.roles.all())

    def testPermission(self):
        name = self.random_str()
        self.moderator_role.add_permission(name)
        self.assertTrue(has_permission(self.moderator, name, self.course_id))
        # Moderators do not have student priveleges unless explicitly added

        self.student_role.add_permission(name)
        self.assertTrue(has_permission(self.student, name, self.course_id))

<<<<<<< HEAD
class UtilsTestCase(TestCase):
    def random_str(self, length=15, chars=string.ascii_uppercase + string.digits):
        return ''.join(random.choice(chars) for x in range(length)) 

    def setUp(self):
        self.dic1 = {}
        self.dic2 = {}
        self.dic2none = {}
        self.dic2blank = {}

        self.dic1["cats"] = "meow"
        self.dic1["dogs"] = "woof"
        self.dic1keys = ["cats", "dogs", "hamsters"]

        self.dic2["lions"] = "roar"
        self.dic2["ducks"] = "quack"
        
        self.dic2none["lions"] = "roar"
        self.dic2none["ducks"] = "quack"
        self.dic2none["seaweed"] = None

        self.dic2blank["lions"] = "roar"
        self.dic2blank["ducks"] = "quack"
        self.dic2blank["whales"] = ""   

        self.course_id = "edX/toy/2012_Fall"

        self.moderator_role = Role.objects.get_or_create(name="Moderator", course_id=self.course_id)[0]
        self.student_role = Role.objects.get_or_create(name="Student", course_id=self.course_id)[0]

        self.student = User.objects.create(username=self.random_str(),
                            password="123456", email="john@yahoo.com")
        self.moderator = User.objects.create(username=self.random_str(),
                            password="123456", email="staff@edx.org")
        self.moderator.is_staff = True
        self.moderator.save()
        self.student_enrollment = CourseEnrollment.objects.create(user=self.student, course_id=self.course_id)
        self.moderator_enrollment = CourseEnrollment.objects.create(user=self.moderator, course_id=self.course_id)
        self.course = "6.006"

    def test_extract(self):
        test_extract_dic1 = {"cats": "meow", "dogs": "woof", "hamsters": None}
        self.assertEqual(extract(self.dic1, self.dic1keys), test_extract_dic1)

    def test_strip_none(self):
        self.assertEqual(strip_none(self.dic2none), self.dic2)

    def test_strip_blank(self):
        self.assertEqual(strip_blank(self.dic2blank), self.dic2)

    def test_merge_dic(self):
        self.dicMerge12 ={'cats': 'meow', 'dogs': 'woof','lions': 'roar','ducks': 'quack'}
        self.assertEqual(merge_dict(self.dic1, self.dic2), self.dicMerge12)

    def test_get_role_ids(self):
        self.assertEqual(get_role_ids(self.course_id), {u'Moderator': [2], u'Student': [1], 'Staff': [2]})

    def test_get_full_modules(self):
        _FULLMODULES = True
        self.assertTrue(get_full_modules())
        _FULLMODULES = False
        self.assertEqual(get_full_modules(), modulestore().modules)

    def test_get_discussion_id_map(self):
        _DISCUSSIONINFO = defaultdict({"6.006": False, "18.410": True})
        
=======
        # Students don't have moderator priveleges 
        name2 = self.random_str()
        self.student_role.add_permission(name2)
        self.assertFalse(has_permission(self.moderator, name2, self.course_id))

    def testCachedPermission(self):
        
        # Cache miss returns None
        # Don't really understand how this works? What's in Cache?
        self.assertFalse(cached_has_permission(self.student, self.moderator, \
                                            course_id=None))
        self.assertFalse(cached_has_permission(self.student, "update_thread", \
                                            course_id=None))

    def testCheckCondition(self):
        # Checks whether something? is open, or whether the author is user
        self.assertFalse(check_condition(self.student, 'is_open', \
                                         self.course_id, self.empty_data))
        self.assertFalse(check_condition(self.student, 'is_author', \
                                         self.course_id, self.empty_data))
        self.assertTrue(check_condition(self.student,'is_open', \
                                         self.course_id, self.open_data))
        self.assertTrue(check_condition(self.student, 'is_author', \
                                         self.course_id, self.open_data))
        self.assertFalse(check_condition(self.student,'is_open', \
                                         self.course_id, self.closed_data))

    def testCheckConditionsPermissions(self):
        # Should be True, but test fails in that case?
        # What do I have to do to get True?
        self.assertFalse(check_conditions_permissions(self.student, 'is_open', \
                                                     self.course_id,\
                                                     data=self.open_data))
        self.assertFalse(check_conditions_permissions(self.student, 'is_open', \
                                                     self.course_id,\
                                                     data=self.empty_data))

        self.assertFalse(check_conditions_permissions(self.student, \
                                                      ['is_open', 'is_author'],\
                                                      self.course_id,\
                                                      data=self.open_data))
        self.assertFalse(check_conditions_permissions(self.student, \
                                                      ['is_open', 'is_author'],\
                                                      self.course_id,\
                                                      data=self.open_data,\
                                                      operator='and'))
        self.assertFalse(check_conditions_permissions(self.student, 'update_thread',\
                                                      self.course_id, data=self.open_data))

    def testCheckPermissionsByView(self):
        # kwargs is the data entered in check_condition, which is json?
##        self.assertRaises(UnboundLocalError, check_permissions_by_view(self.student,\
##                                                self.course_id,\
##                                                self.empty_data,\
##                                                  "nonexistant"))
        self.assertFalse(check_permissions_by_view(self.student,self.course_id, \
                                                   self.empty_data, 'update_thread'))
##        self.assertTrue(check_permissions_by_view(self.student,self.course_id, \
##                                                   self.open_data, 'vote_for_thread'))

class PluralizeTestCase(TestCase):
    """Practice test case"""
    def setUp(self):
        self.term = "cat"

    def testPluralize(self):
        self.assertEqual(pluralize(self.term, 0), "cats")
        self.assertEqual(pluralize(self.term, 1), "cat")
        self.assertEqual(pluralize(self.term, 2), "cats")

    def tearDown(self):
        pass

# finished testing models.py

class PermissionClassTestCase(TestCase):

    def setUp(self):
        
        self.permission = Permission.objects.get_or_create(name="test")[0]

    def testUnicode(self):
        # Doesn't print?
        self.assertEqual(str(self.permission), "test")

class RoleClassTestCase(TestCase):
    def setUp(self):
        # Create a Role
        # Problem: can't create Role, error is
        #RoleClassTestCase() takes exactly 1 argument (0 given)
        self.course_id = "edX/toy/2012_Fall"
        self.student_role = Role.objects.get_or_create(name="Student", \
                                                         course_id=self.course_id)[0]
        self.student_role.add_permission("delete_thread")
        self.student_2_role = Role.objects.get_or_create(name="Student", \
                                                         course_id=self.course_id)[0]
        self.TA_role = Role.objects.get_or_create(name="Community TA",\
                                                  course_id=self.course_id)[0]
        self.course_id_2 = "course2"
        self.TA_role_2 = Role.objects.get_or_create(name="Community TA",\
                                                  course_id=self.course_id_2)[0]
        
    def testHasPermission(self):
        # It seems that whenever you add a permission to student_role,
        # Roles with the same FORUM_ROLE also receives the same permission.
        # Is this desirable?
        self.assertTrue(self.student_role.has_permission("delete_thread"))
        self.assertTrue(self.student_2_role.has_permission("delete_thread"))
        self.assertFalse(self.TA_role.has_permission("delete_thread"))

    def testInheritPermissions(self):
        self.TA_role.inherit_permissions(self.student_role)
        self.assertTrue(self.TA_role.has_permission("delete_thread"))
        self.assertFalse(self.TA_role_2.has_permission("delete_thread"))
        # Despite being from 2 different courses, TA_role_2 can still inherit
        # permissions from TA_role 
        self.TA_role_2.inherit_permissions(TA_role)
        self.assertTrue(self.TA_role_2.has_permission("delete_thread"))
>>>>>>> 1753546b
<|MERGE_RESOLUTION|>--- conflicted
+++ resolved
@@ -14,7 +14,6 @@
                            replicate_user_save
 from .permissions import *
 from .models import Role, Permission
-<<<<<<< HEAD
 from .utils import strip_none
 from .utils import extract
 from .utils import strip_blank
@@ -23,9 +22,7 @@
 from .utils import get_full_modules
 from .utils import get_discussion_id_map
 from xmodule.modulestore.django import modulestore
-=======
 from .helpers import pluralize
->>>>>>> 1753546b
 
 class PermissionsTestCase(TestCase):
     def random_str(self, length=15, chars=string.ascii_uppercase + string.digits):
@@ -86,7 +83,6 @@
         self.student_role.add_permission(name)
         self.assertTrue(has_permission(self.student, name, self.course_id))
 
-<<<<<<< HEAD
 class UtilsTestCase(TestCase):
     def random_str(self, length=15, chars=string.ascii_uppercase + string.digits):
         return ''.join(random.choice(chars) for x in range(length)) 
@@ -153,7 +149,7 @@
     def test_get_discussion_id_map(self):
         _DISCUSSIONINFO = defaultdict({"6.006": False, "18.410": True})
         
-=======
+
         # Students don't have moderator priveleges 
         name2 = self.random_str()
         self.student_role.add_permission(name2)
@@ -271,5 +267,4 @@
         # Despite being from 2 different courses, TA_role_2 can still inherit
         # permissions from TA_role 
         self.TA_role_2.inherit_permissions(TA_role)
-        self.assertTrue(self.TA_role_2.has_permission("delete_thread"))
->>>>>>> 1753546b
+        self.assertTrue(self.TA_role_2.has_permission("delete_thread"))